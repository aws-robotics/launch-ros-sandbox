--- conflicted
+++ resolved
@@ -38,17 +38,12 @@
         file: ros_ws/src/launch_ros_sandbox/coverage.xml
         flags: unittests
         name: codecov-umbrella
-<<<<<<< HEAD
-        fail_ci_if_error: true
-=======
-        yml: ./codecov.yml
         # codecov sometimes fail to upload the report, this
         # leads to flaky build failures.
         # In the future, it may be interesting to have a separate
         # job for coverage reports with a higher tolerance for failure
         # and/or add retry logic to the action.
         fail_ci_if_error: false
->>>>>>> 1c5c5bef
     - uses: actions/upload-artifact@v1
       with:
         name: colcon-logs-ubuntu
